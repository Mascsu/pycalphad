from collections import defaultdict, OrderedDict
import numpy as np
cimport numpy as np
cimport cython
cdef extern from "_isnan.h":
    bint isnan (double) nogil
import scipy.spatial
from pycalphad.core.problem cimport Problem
from pycalphad.core.solver import InteriorPointSolver
from pycalphad.core.composition_set cimport CompositionSet
from pycalphad.core.phase_rec cimport PhaseRecord, PhaseRecord_from_cython
from pycalphad.core.constants import *
import pycalphad.variables as v


cdef bint remove_degenerate_phases(object composition_sets, object removed_compsets,
                                   double comp_diff_tol, int allowed_zero_seen, bint verbose):
    """
    For each phase pair with composition difference below tolerance,
    eliminate phase with largest index.
    Also remove phases with phase fractions close to zero.
    """
    cdef double[:,:] comp_matrix
    cdef double[:,:] comp_distances
    cdef double phfsum = 0
    cdef object redundant_phases, kept_phase, removed_phases, saved_indices
    cdef int num_phases = len(composition_sets)
    cdef int phase_idx, sidx, idx
    cdef int[:] indices
    cdef CompositionSet compset
    # Group phases into multiple composition sets
    cdef object phase_indices = defaultdict(list)
    for phase_idx in range(num_phases):
        name = <unicode>composition_sets[phase_idx].phase_record.phase_name
        if name == "":
            continue
        phase_indices[name].append(phase_idx)
    # Compute pairwise distances between compositions of like phases
    for name, idxs in phase_indices.items():
        indices = np.array(idxs, dtype=np.int32)
        if indices.shape[0] == 1:
            # Phase is unique
            continue
        # All composition sets should have the same X shape (same number of possible components)
        comp_matrix = np.full((len(composition_sets), composition_sets[0].X.shape[0]), np.inf)
        # The reason we don't do this based on Y fractions is because
        # of sublattice symmetry. It's very easy to detect a "miscibility gap" which is actually
        # symmetry equivalent, i.e., D([A, B] - [B, A]) > tol, but they are the same configuration.
        for idx in range(num_phases):
            compset = composition_sets[idx]
            comp_matrix[idx, :] = compset.X
        comp_distances = scipy.spatial.distance.squareform(scipy.spatial.distance.pdist(comp_matrix, metric='chebyshev'))
        for idx in range(comp_distances.shape[0]):
            if idx not in indices:
                comp_distances[idx,:] = np.inf
                comp_distances[:,idx] = np.inf
        redundant_phases = set()
        for i in range(comp_distances.shape[0]):
            for j in range(i, comp_distances.shape[0]):
                if i == j:
                    continue
                if comp_distances[i, j] < comp_diff_tol:
                    redundant_phases |= {i, j}
        redundant_phases = sorted(redundant_phases)
        if len(redundant_phases) > 1:
            kept_phase = redundant_phases[0]
            removed_phases = redundant_phases[1:]
        else:
            removed_phases = []
        # Their NP values will be added to the kept phase
        # and they will be nulled out
        for redundant in removed_phases:
            composition_sets[kept_phase].NP += composition_sets[redundant].NP
            if verbose:
                print('Redundant phase:', composition_sets[redundant])
            composition_sets[redundant].NP = np.nan
    for phase_idx in range(num_phases):
        if abs(composition_sets[phase_idx].NP) <= MIN_PHASE_FRACTION:
            composition_sets[phase_idx].NP = MIN_PHASE_FRACTION
            composition_sets[phase_idx].zero_seen += 1
            if composition_sets[phase_idx].zero_seen > allowed_zero_seen:
                if verbose:
                    print('Exceeded zero seen:', composition_sets[phase_idx])
                composition_sets[phase_idx].NP = np.nan

    entries_to_delete = sorted([idx for idx, compset in enumerate(composition_sets) if np.isnan(compset.NP)],
                               reverse=True)
    for idx in entries_to_delete:
        if verbose:
            print('Removing ' + repr(composition_sets[idx]))
        removed_compsets.append(composition_sets[idx])
        del composition_sets[idx]
    if len(entries_to_delete) > 0:
        return True
    else:
        return False


cdef bint add_new_phases(object composition_sets, object removed_compsets, object phase_records,
                         object current_grid, np.ndarray[ndim=1, dtype=np.float64_t] chemical_potentials,
                         double[::1] state_variables, double minimum_df, bint verbose) except *:
    """
    Attempt to add a new phase with the largest driving force (based on chemical potentials). Candidate phases
    are taken from current_grid and modify the composition_sets object. The function returns a boolean indicating
    whether it modified composition_sets.
    """
    cdef double[:] driving_forces
    cdef int df_idx = 0
    cdef double largest_df = -np.inf
    cdef double[:] df_comp
    cdef double[:,::1] current_grid_Y = current_grid.Y.values
    cdef np.ndarray current_grid_Phase = current_grid.Phase.values
    cdef unicode df_phase_name
    cdef CompositionSet compset = composition_sets[0]
    cdef int num_statevars = len(compset.phase_record.state_variables)
    cdef bint distinct = False
    driving_forces = (chemical_potentials * current_grid.X.values).sum(axis=-1) - current_grid.GM.values
    for i in range(driving_forces.shape[0]):
        if driving_forces[i] > largest_df:
            df_comp = current_grid_Y[i]
            df_phase_name = <unicode>current_grid_Phase[i]
            distinct = True
            for compset in removed_compsets:
                if df_phase_name != compset.phase_record.phase_name:
                    continue
                distinct = False
                for comp_idx in range(compset.phase_record.phase_dof):
                    if abs(df_comp[comp_idx] - compset.dof[num_statevars+comp_idx]) > 10*COMP_DIFFERENCE_TOL:
                        distinct = True
                        break
                if not distinct:
                    break
            if not distinct:
                if verbose:
                    print('Candidate composition set ' + df_phase_name + ' at ' + str(np.array(compset.X)) + ' is not distinct from previously removed phase')
                continue
            largest_df = driving_forces[i]
            df_idx = i
    if largest_df > minimum_df:
        # To add a phase, must not be within COMP_DIFFERENCE_TOL of composition of the same phase of its type
        df_comp = current_grid.X.values[df_idx]
        df_phase_name = <unicode>current_grid_Phase[df_idx]
        for compset in composition_sets:
            if compset.phase_record.phase_name != df_phase_name:
                continue
            distinct = False
            for comp_idx in range(df_comp.shape[0]):
                if abs(df_comp[comp_idx] - compset.X[comp_idx]) > COMP_DIFFERENCE_TOL:
                    distinct = True
            if not distinct:
                if verbose:
                    print('Candidate composition set ' + df_phase_name + ' at ' + str(np.array(df_comp)) + ' is not distinct')
                return False
        compset = CompositionSet(phase_records[df_phase_name])
        compset.update(current_grid_Y[df_idx, :compset.phase_record.phase_dof], 1./(len(composition_sets)+1),
                       state_variables, False)
        composition_sets.append(compset)
        if verbose:
            print('Adding ' + repr(compset) + ' Driving force: ' + str(largest_df))
        return True
    return False


cdef _solve_and_update_if_converged(composition_sets, comps, cur_conds, problem, iter_solver):
    "Mutates composititon_sets with updated values if it converges. Returns SolverResult."
    cdef CompositionSet compset
    print('cur_conds', cur_conds)
    prob = problem(composition_sets, comps, cur_conds)
    result = iter_solver.solve(prob)
    composition_sets = prob.composition_sets
    if result.converged:
        x = result.x
        compset = composition_sets[0]
        var_offset = len(compset.phase_record.state_variables)
        phase_idx = 0
        for compset in composition_sets:
            compset.update(x[var_offset:var_offset + compset.phase_record.phase_dof],
                           x[prob.num_vars - prob.num_phases + phase_idx], x[:len(compset.phase_record.state_variables)], True)
            var_offset += compset.phase_record.phase_dof
            phase_idx += 1
    return result

def _solve_eq_at_conditions(comps, properties, phase_records, grid, conds_keys, state_variables, verbose,
                            problem=Problem, solver=None):
    """
    Compute equilibrium for the given conditions.
    This private function is meant to be called from a worker subprocess.
    For that case, usually only a small slice of the master 'properties' is provided.
    Since that slice will be copied, we also return the modified 'properties'.

    Parameters
    ----------
    comps : list
        Names of components to consider in the calculation.
    properties : Dataset
        Will be modified! Thermodynamic properties and conditions.
    phase_records : dict of PhaseRecord
        Details on phase callables.
    grid : Dataset
        Sample of energy landscape of the system.
    conds_keys : list of str
        List of conditions axes in dimension order.
    verbose : bool
        Print details.
    problem : pycalphad.core.problem.Problem
        Problem instance
    solver : pycalphad.core.solver.SolverBase
        Instance of a SolverBase subclass. If None is supplied, defaults to a
        pycalphad.core.solver.InteriorPointSolver

    Returns
    -------
    properties : Dataset
        Modified with equilibrium values.
    """
    cdef double indep_sum
    cdef int num_phases, num_vars, cur_iter, old_phase_length, new_phase_length, var_idx, dof_idx, comp_idx, phase_idx, sfidx, pfidx, m, n
    cdef bint converged, changed_phases
    cdef double vmax, minimum_df
    cdef PhaseRecord phase_record
    cdef CompositionSet compset
    cdef double[:,::1] l_hessian
    cdef double[:,:] inv_hess
    cdef double[::1] gradient_term, mass_buf
    cdef np.ndarray[ndim=1, dtype=np.float64_t] p_y, l_constraints, step, chemical_potentials
    cdef np.ndarray[ndim=1, dtype=np.float64_t] site_fracs, l_multipliers, phase_fracs
    cdef np.ndarray[ndim=2, dtype=np.float64_t] constraint_jac
    iter_solver = solver if solver is not None else InteriorPointSolver(verbose=verbose)

    for key, value in phase_records.items():
        if not isinstance(phase_records[key], PhaseRecord):
<<<<<<< HEAD
            phase_records[key] = PhaseRecord_from_cython(key, comps, value.state_variables, value.variables,
                                                         value.parameters, value.obj, value.grad, value.hess,
                                                         value.mass, value.mass_grad,
                                                         value.internal_cons, value.internal_jac,
                                                         value.multiphase_cons, value.multiphase_jac,
                                                         value.num_internal_cons, value.num_multiphase_cons)
=======
            phase_records[key] = PhaseRecord_from_cython(comps, value.variables, np.array(value.num_sites, dtype=np.float),
                                                         value.parameters, value.obj, value.grad,
                                                         value.mass, value.mass_grad)
>>>>>>> 4e32bc98

    pure_elements = set(v.Species(list(spec.constituents.keys())[0])
                                  for spec in comps
                                    if (len(spec.constituents.keys()) == 1 and
                                    list(spec.constituents.keys())[0] == spec.name)
                       )
    pure_elements = sorted(pure_elements)

    # Factored out via profiling
    prop_MU_values = properties['MU'].values
    prop_NP_values = properties['NP'].values
    prop_Phase_values = properties['Phase'].values
    prop_X_values = properties['X'].values
    prop_Y_values = properties['Y'].values
    prop_GM_values = properties['GM'].values
    str_state_variables = [str(k) for k in state_variables if str(k) in grid.coords.keys()]
    it = np.nditer(prop_GM_values, flags=['multi_index'])

    while not it.finished:
        # A lot of this code relies on cur_conds being ordered!
        converged = False
        changed_phases = False
        cur_conds = OrderedDict(zip(conds_keys,
                                    [np.asarray(properties['GM'].coords[b][a], dtype=np.float)
                                     for a, b in zip(it.multi_index, conds_keys)]))
        if len(cur_conds) == 0:
            cur_conds = properties['GM'].coords
        current_grid = grid.sel(**{key: value for key, value in cur_conds.items() if key in str_state_variables})
        state_variable_values = np.array([value for key, value in sorted(cur_conds.items(), key=lambda x: str(x[0]))
                                          if key in str_state_variables])
        # sum of independently specified components
        indep_sum = np.sum([float(val) for i, val in cur_conds.items() if i.startswith('X_')])
        if indep_sum > 1:
            # Sum of independent component mole fractions greater than one
            # Skip this condition set
            # We silently allow this to make 2-D composition mapping easier
            prop_MU_values[it.multi_index] = np.nan
            prop_NP_values[it.multi_index + np.index_exp[:]] = np.nan
            prop_Phase_values[it.multi_index + np.index_exp[:]] = ''
            prop_X_values[it.multi_index + np.index_exp[:]] = np.nan
            prop_Y_values[it.multi_index] = np.nan
            prop_GM_values[it.multi_index] = np.nan
            it.iternext()
            continue

        composition_sets = []
        removed_compsets = []
        for phase_idx, phase_name in enumerate(prop_Phase_values[it.multi_index]):
            if phase_name == '' or phase_name == '_FAKE_':
                continue
            phase_record = phase_records[phase_name]
            sfx = prop_Y_values[it.multi_index + np.index_exp[phase_idx, :phase_record.phase_dof]]
            phase_amt = prop_NP_values[it.multi_index + np.index_exp[phase_idx]]
            phase_amt = max(phase_amt, MIN_PHASE_FRACTION)
            compset = CompositionSet(phase_record)
            compset.update(sfx, phase_amt, state_variable_values, False)
            composition_sets.append(compset)
        chemical_potentials = prop_MU_values[it.multi_index]
        energy = prop_GM_values[it.multi_index]
        # Remove duplicate phases -- we will add them back later
        remove_degenerate_phases(composition_sets, [], 0.5, 100, verbose)
        iterations = 0
        history = []
        while (iterations < 10) and (not iter_solver.ignore_convergence):
            result = _solve_and_update_if_converged(composition_sets, comps, cur_conds, problem, iter_solver)

            if result.converged:
                chemical_potentials[:] = result.chemical_potentials
            changed_phases = add_new_phases(composition_sets, removed_compsets, phase_records,
                                            current_grid, chemical_potentials, state_variable_values,
                                            1e-4, verbose)
            changed_phases |= remove_degenerate_phases(composition_sets, removed_compsets, 1e-3, 0, verbose)
            iterations += 1
            if not changed_phases:
                break
        if changed_phases:
            result = _solve_and_update_if_converged(composition_sets, comps, cur_conds, problem, iter_solver)
            chemical_potentials[:] = result.chemical_potentials
        if not iter_solver.ignore_convergence:
            converged = result.converged
            remove_degenerate_phases(composition_sets, [], 1e-3, 0, verbose)
        else:
            converged = True
        if converged:
            if verbose:
                print('Composition Sets', composition_sets)
            prop_MU_values[it.multi_index] = chemical_potentials
            prop_Phase_values[it.multi_index] = ''
            prop_NP_values[it.multi_index + np.index_exp[:len(composition_sets)]] = [compset.NP for compset in composition_sets]
            prop_NP_values[it.multi_index + np.index_exp[len(composition_sets):]] = np.nan
            prop_Y_values[it.multi_index] = np.nan
            prop_X_values[it.multi_index + np.index_exp[:]] = 0
            prop_GM_values[it.multi_index] = 0
            for phase_idx in range(len(composition_sets)):
                prop_Phase_values[it.multi_index + np.index_exp[phase_idx]] = composition_sets[phase_idx].phase_record.phase_name
            for phase_idx in range(len(composition_sets), prop_Phase_values.shape[-1]):
                prop_Phase_values[it.multi_index + np.index_exp[phase_idx]] = ''
                prop_X_values[it.multi_index + np.index_exp[phase_idx, :]] = np.nan
            var_offset = 0
            total_comp = np.zeros(prop_X_values.shape[-1])
            for phase_idx in range(len(composition_sets)):
                compset = composition_sets[phase_idx]
                prop_Y_values[it.multi_index + np.index_exp[phase_idx, :compset.phase_record.phase_dof]] = \
                    compset.dof[len(compset.phase_record.state_variables):]
                prop_X_values[it.multi_index + np.index_exp[phase_idx, :]] = compset.X
                prop_GM_values[it.multi_index] += compset.NP * compset.energy
                var_offset += compset.phase_record.phase_dof
        else:
            prop_MU_values[it.multi_index] = np.nan
            prop_NP_values[it.multi_index] = np.nan
            prop_X_values[it.multi_index] = np.nan
            prop_Y_values[it.multi_index] = np.nan
            prop_GM_values[it.multi_index] = np.nan
            prop_Phase_values[it.multi_index] = ''
        it.iternext()
    return properties<|MERGE_RESOLUTION|>--- conflicted
+++ resolved
@@ -229,18 +229,12 @@
 
     for key, value in phase_records.items():
         if not isinstance(phase_records[key], PhaseRecord):
-<<<<<<< HEAD
             phase_records[key] = PhaseRecord_from_cython(key, comps, value.state_variables, value.variables,
-                                                         value.parameters, value.obj, value.grad, value.hess,
+                                                         value.parameters, value.obj, value.grad,
                                                          value.mass, value.mass_grad,
                                                          value.internal_cons, value.internal_jac,
                                                          value.multiphase_cons, value.multiphase_jac,
                                                          value.num_internal_cons, value.num_multiphase_cons)
-=======
-            phase_records[key] = PhaseRecord_from_cython(comps, value.variables, np.array(value.num_sites, dtype=np.float),
-                                                         value.parameters, value.obj, value.grad,
-                                                         value.mass, value.mass_grad)
->>>>>>> 4e32bc98
 
     pure_elements = set(v.Species(list(spec.constituents.keys())[0])
                                   for spec in comps
